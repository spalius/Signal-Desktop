(function () {
  'use strict';

  console.log('preload');
  const electron = require('electron');

  window.PROTO_ROOT = 'protos';
  window.config = require('url').parse(window.location.toString(), true).query;

  const ipc = electron.ipcRenderer;
  window.config.localeMessages = ipc.sendSync('locale-data');

  window.setBadgeCount = function(count) {
    ipc.send('set-badge-count', count);
  };
  window.drawAttention = function() {
    console.log('draw attention');
    ipc.send('draw-attention');
  };
  window.showWindow = function() {
    console.log('show window');
    ipc.send('show-window');
  };
  window.setAutoHideMenuBar = function(autoHide) {
    ipc.send('set-auto-hide-menu-bar', autoHide);
  };
  window.setMenuBarVisibility = function(visibility) {
    ipc.send('set-menu-bar-visibility', visibility);
  };
  window.restart = function() {
    console.log('restart');
    ipc.send('restart');
  };
  ipc.on('debug-log', function() {
    Whisper.events.trigger('showDebugLog');
  });

  // We pull these dependencies in now, from here, because they have Node.js dependencies

  require('./js/logging');
  require('./js/backup');

  window.nodeSetImmediate = setImmediate;
  window.nodeWebSocket = require("websocket").w3cwebsocket;

  // Linux seems to periodically let the event loop stop, so this is a global workaround
  setInterval(function() {
    window.nodeSetImmediate(function() {});
  }, 1000);

  window.EmojiConvertor = require('emoji-js');
  window.nodeFetch = require('node-fetch');
  window.httpsAgent = require('https').Agent;
  window.nodeBuffer = Buffer;
<<<<<<< HEAD
  window.EmojiPanel = require('emoji-panel');
  window.libphonenumber = require('google-libphonenumber').PhoneNumberUtil.getInstance();
  window.libphonenumber.PhoneNumberFormat = require('google-libphonenumber').PhoneNumberFormat;
=======

  // We pull this in last, because the native module involved appears to be sensitive to
  //   /tmp mounted as noexec on Linux.
  require('./js/spell_check');
>>>>>>> 0a2651c0
})();<|MERGE_RESOLUTION|>--- conflicted
+++ resolved
@@ -52,14 +52,11 @@
   window.nodeFetch = require('node-fetch');
   window.httpsAgent = require('https').Agent;
   window.nodeBuffer = Buffer;
-<<<<<<< HEAD
   window.EmojiPanel = require('emoji-panel');
   window.libphonenumber = require('google-libphonenumber').PhoneNumberUtil.getInstance();
   window.libphonenumber.PhoneNumberFormat = require('google-libphonenumber').PhoneNumberFormat;
-=======
 
   // We pull this in last, because the native module involved appears to be sensitive to
   //   /tmp mounted as noexec on Linux.
   require('./js/spell_check');
->>>>>>> 0a2651c0
 })();